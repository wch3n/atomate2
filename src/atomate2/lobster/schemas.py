"""Module defining lobster document schemas."""

import gzip
import json
import logging
import time
from pathlib import Path
from typing import Any, Optional, Union

import ijson
import numpy as np
from emmet.core.structure import StructureMetadata
from monty.dev import requires
from monty.json import MontyDecoder, jsanitize
from pydantic import BaseModel, Field
from pymatgen.core import Structure
from pymatgen.electronic_structure.cohp import CompleteCohp
from pymatgen.electronic_structure.dos import LobsterCompleteDos
from pymatgen.io.lobster import (
    Bandoverlaps,
    Charge,
    Doscar,
    Grosspop,
    Icohplist,
    Lobsterin,
    Lobsterout,
    MadelungEnergies,
    SitePotential,
)

from atomate2 import __version__
from atomate2.utils.datetime import datetime_str

try:
    from lobsterpy.cohp.analyze import Analysis
    from lobsterpy.cohp.describe import Description
except ImportError:
    Analysis = None
    Description = None

logger = logging.getLogger(__name__)


class LobsteroutModel(BaseModel):
    """Definition of computational settings from the LOBSTER computation."""

    restart_from_projection: bool = Field(
        None,
        description="Bool indicating if the run has been restarted from a projection",
    )
    lobster_version: str = Field(None, description="Lobster version")
    threads: int = Field(None, description="Number of threads that Lobster ran on")
    dft_program: str = Field(None, description="DFT program was used for this run")
    charge_spilling: list = Field(None, description="Absolute charge spilling")
    total_spilling: list = Field(None, description="Total spilling")
    elements: list = Field(None, description="Elements in structure")
    basis_type: list = Field(None, description="Basis set used in Lobster")
    basis_functions: list = Field(None, description="basis_functions")
    timing: Any = Field(None, description="Dict with infos on timing")
    warning_lines: list = Field(None, description="Warnings")
    info_orthonormalization: list = Field(
        None, description="additional information on orthonormalization"
    )
    info_lines: list = Field(
        None, description="list of strings with additional info lines"
    )
    has_doscar: bool = Field(None, description="Bool indicating if DOSCAR is present.")
    has_doscar_lso: bool = Field(
        None, description="Bool indicating if DOSCAR.LSO is present."
    )
    has_cohpcar: bool = Field(
        None, description="Bool indicating if COHPCAR is present."
    )
    has_coopcar: bool = Field(
        None, description="Bool indicating if COOPCAR is present."
    )
    has_cobicar: bool = Field(
        None, description="Bool indicating if COBICAR is present."
    )
    has_charge: bool = Field(None, description="Bool indicating if CHARGE is present.")
    has_madelung: bool = Field(
        None,
        description="Bool indicating if Site Potentials and Madelung file is present.",
    )
    has_projection: bool = Field(
        None, description="Bool indicating if projection file is present."
    )
    has_bandoverlaps: bool = Field(
        None, description="Bool indicating if BANDOVERLAPS file is present"
    )
    has_fatbands: bool = Field(
        None, description="Bool indicating if Fatbands are present."
    )
    has_grosspopulation: bool = Field(
        None, description="Bool indicating if GROSSPOP file is present."
    )
    has_density_of_energies: bool = Field(
        None, description="Bool indicating if DensityofEnergies is present"
    )


class LobsterinModel(BaseModel):
    """Definition of input settings for the LOBSTER computation."""

    cohpstartenergy: float = Field(
        None, description="Start energy for COHP computation"
    )
    cohpendenergy: float = Field(None, description="End energy for COHP computation")

    gaussiansmearingwidth: Optional[float] = Field(
        None, description="Set the smearing width in eV,default is 0.2 (eV)"
    )
    usedecimalplaces: Optional[int] = Field(
        None,
        description="Set the decimal places to print in output files, default is 5",
    )
    cohpsteps: Optional[float] = Field(
        None, description="Number steps in COHPCAR; similar to NEDOS of VASP"
    )
    basisset: str = Field(None, description="basis set of computation")
    cohpgenerator: str = Field(
        None,
        description="Build the list of atom pairs to be analyzed using given distance",
    )
    saveprojectiontofile: bool = Field(
        None, description="Save the results of projections"
    )
    lsodos: Optional[bool] = Field(
        None, description="Writes DOS output from the orthonormalized LCAO basis"
    )
    basisfunctions: list = Field(
        None, description="Specify the basis functions for element"
    )


class CondensedBondingAnalysis(BaseModel):
    """Definition of condensed bonding analysis data from LobsterPy ICOHP."""

    formula: str = Field(None, description="Pretty formula of the structure")
    max_considered_bond_length: Any = Field(
        None, description="Maximum bond length considered in bonding analysis"
    )
    limit_icohp: list = Field(
        None, description="ICOHP range considered in co-ordination environment analysis"
    )
    number_of_considered_ions: int = Field(
        None, description="number of ions detected based on Mulliken/L�wdin Charges"
    )
    sites: dict = Field(
        None,
        description="Dict object that describes bond summary stats, "
        "bonding/antibonding percentage and its coordination environment",
    )
    type_charges: str = Field(
        None,
        description="Charge type considered for assigning valences in bonding analysis",
    )
    cutoff_icohp: float = Field(
        None,
        description="Percent limiting the ICOHP values to be considered"
        " relative to strongest ICOHP",
    )
    summed_spins: bool = Field(
        None,
        description="Bool that states if the spin channels in the "
        "cohp_plot_data are summed.",
    )
    start: Optional[float] = Field(
        None,
        description="Sets the lower limit of energy relative to Fermi for evaluating"
        " bonding/anti-bonding percentages in the bond"
        " if set to None, all energies up-to the Fermi is considered",
    )
    cohp_plot_data: dict = Field(
        None,
        description="Stores the COHP plot data based on relevant bond labels "
        "for site as keys",
    )
    which_bonds: str = Field(
        None,
        description="Specifies types of bond considered in LobsterPy analysis",
    )
    final_dict_bonds: dict = Field(
        None,
        description="Dict consisting information on ICOHPs per bond type",
    )
    final_dict_ions: dict = Field(
        None,
        description="Dict consisting information on environments of cations",
    )
    run_time: float = Field(
        None, description="Time needed to run Lobsterpy condensed bonding analysis"
    )

    @classmethod
    def from_directory(
        cls,
        dir_name: Union[str, Path],
        save_cohp_plots: bool = True,
        plot_kwargs: dict = None,
        which_bonds: str = "all",
    ) -> tuple:
        """
        Create a task document from a directory containing LOBSTER files.

        Parameters
        ----------
        dir_name : path or str
            The path to the folder containing the calculation outputs.
        save_cohp_plots : bool
            Bool to indicate whether automatic cohp plots and jsons
            from lobsterpy will be generated.
        plot_kwargs : dict
            kwargs to change plotting options in lobsterpy.
        which_bonds: str
            mode for condensed bonding analysis: "cation-anion" and "all".
        """
        plot_kwargs = plot_kwargs or {}
        dir_name = Path(dir_name)
        cohpcar_path = dir_name / "COHPCAR.lobster.gz"
        charge_path = dir_name / "CHARGE.lobster.gz"
        structure_path = dir_name / "POSCAR.gz"
        icohplist_path = dir_name / "ICOHPLIST.lobster.gz"
        icobilist_path = dir_name / "ICOBILIST.lobster.gz"
        icooplist_path = dir_name / "ICOOPLIST.lobster.gz"

        try:
            start = time.time()
            analyse = Analysis(
                path_to_poscar=structure_path,
                path_to_icohplist=icohplist_path,
                path_to_cohpcar=cohpcar_path,
                path_to_charge=charge_path,
                summed_spins=False,  # we will always use spin polarization here
                cutoff_icohp=0.10,
                which_bonds=which_bonds,
            )
            cba_run_time = time.time() - start
            # initialize lobsterpy condensed bonding analysis
            cba = analyse.condensed_bonding_analysis

            cba_cohp_plot_data = {}  # Initialize dict to store plot data

            seq_cohps = analyse.seq_cohps
            seq_labels_cohps = analyse.seq_labels_cohps
            seq_ineq_cations = analyse.seq_ineq_ions
            struct = analyse.structure

            for _iplot, (ication, labels, cohps) in enumerate(
                zip(seq_ineq_cations, seq_labels_cohps, seq_cohps)
            ):
                label_str = f"{struct[ication].specie!s}{ication + 1!s}: "
                for label, cohp in zip(labels, cohps):
                    if label is not None:
                        cba_cohp_plot_data[label_str + label] = cohp

            describe = Description(analysis_object=analyse)

            condensed_bonding_analysis = CondensedBondingAnalysis(
                formula=cba["formula"],
                max_considered_bond_length=cba["max_considered_bond_length"],
                limit_icohp=cba["limit_icohp"],
                number_of_considered_ions=cba["number_of_considered_ions"],
                sites=cba["sites"],
                type_charges=analyse.type_charge,
                cohp_plot_data=cba_cohp_plot_data,
                cutoff_icohp=analyse.cutoff_icohp,
                summed_spins=False,
                which_bonds=analyse.which_bonds,
                final_dict_bonds=analyse.final_dict_bonds,
                final_dict_ions=analyse.final_dict_ions,
                run_time=cba_run_time,
            )
            if save_cohp_plots:
                describe.plot_cohps(
                    save=True,
                    filename=f"automatic_cohp_plots_{which_bonds}.pdf",
                    hide=True,
                    **plot_kwargs,
                )
                import json

                with open(
                    dir_name / f"condensed_bonding_analysis_{which_bonds}.json", "w"
                ) as fp:
                    json.dump(analyse.condensed_bonding_analysis, fp)
                with open(
                    dir_name / f"condensed_bonding_analysis_{which_bonds}.txt", "w"
                ) as fp:
                    for line in describe.text:
                        fp.write(f"{line}\n")

            # Read in strongest icohp values
            sb_icohp, sb_icobi, sb_icoop = _identify_strongest_bonds(
                analyse=analyse,
                icobilist_path=icobilist_path,
                icohplist_path=icohplist_path,
                icooplist_path=icooplist_path,
            )
            return (
                condensed_bonding_analysis,
                describe,
                sb_icobi,
                sb_icohp,
                sb_icoop,
            )
        except ValueError:
            return (None, None, None, None, None)


class CalcQualitySummary(BaseModel):
    """Model describing the calculation quality of lobster run."""

    minimal_basis: bool = Field(
        None,
        description="Denotes whether the calculation used the minimal basis for the "
        "LOBSTER computation",
    )
    charge_spilling: dict = Field(
        None,
        description="Dict contains the absolute charge spilling value",
    )
    charges: dict = Field(
        None,
        description="Dict contains the LOBSTER and BVA charge sign comparison results",
    )
    band_overlaps: dict = Field(
        None,
        description="Dict summarizing important information from the "
        "bandOverlaps.lobster file to evaluate the quality of the projection, "
        "namely whether the file is generated during projection (i.e., larger "
        "deviations exist), the maximum deviation observed, percent of k-points "
        "above the threshold set in the pymatgen parser (during data generation the "
        "value was set to 0.1)",
    )
    dos_comparisons: dict = Field(
        None,
        description="Dict with Tanimoto index values obtained from comparing "
        "VASP and LOBSTER projected DOS fingerprints",
    )

    @classmethod
    @requires(Analysis, "lobsterpy must be installed to create an CalcQualitySummary.")
    def from_directory(
        cls,
        dir_name: Union[Path, str],
        calc_quality_kwargs: dict = None,
    ):
        """
        Create a LOBSTER calculation quality summary from directory with LOBSTER files.

        Parameters
        ----------
        dir_name : path or str
            The path to the folder containing the calculation outputs.
        calc_quality_kwargs : dict
            kwargs to change calc quality analysis options in lobsterpy..

        Returns
        -------
        CalcQualitySummary
            A task document summarizing quality of the lobster calculation.
        """
        dir_name = Path(dir_name)
        band_overlaps_path = dir_name / "bandOverlaps.lobster.gz"
        charge_path = dir_name / "CHARGE.lobster.gz"
        doscar_path = (
            dir_name / "DOSCAR.LSO.lobster.gz"
            if (dir_name / "DOSCAR.LSO.lobster.gz").exists()
            else dir_name / "DOSCAR.lobster.gz"
        )
        lobsterin_path = dir_name / "lobsterin.gz"
        lobsterout_path = dir_name / "lobsterout.gz"
        potcar_path = (
            dir_name / "POTCAR.gz" if (dir_name / "POTCAR.gz").exists() else None
        )
        structure_path = dir_name / "POSCAR.gz"
        vasprun_path = dir_name / "vasprun.xml.gz"

        calc_quality_kwargs = {} if calc_quality_kwargs is None else calc_quality_kwargs
        cal_quality_dict = Analysis.get_lobster_calc_quality_summary(
            path_to_poscar=structure_path,
            path_to_vasprun=vasprun_path,
            path_to_charge=charge_path,
            path_to_potcar=potcar_path,
            path_to_doscar=doscar_path,
            path_to_lobsterin=lobsterin_path,
            path_to_lobsterout=lobsterout_path,
            path_to_bandoverlaps=band_overlaps_path,
            **calc_quality_kwargs,
        )
        return CalcQualitySummary(**cal_quality_dict)


class StrongestBonds(BaseModel):
    """Strongest bonds extracted from ICOHPLIST/ICOOPLIST/ICOBILIST from LOBSTER.

    LobsterPy is used for the extraction.
    """

    which_bonds: str = Field(
        None,
        description="Denotes whether the information "
        "is for cation-anion pairs or all bonds",
    )
    are_coops: bool = Field(
        None, description="Denotes whether the file consists of ICOOPs"
    )
    are_cobis: bool = Field(
        None, description="Denotes whether the file consists of ICOBIs"
    )
    strongest_bonds: dict = Field(
        None,
        description="Dict with infos on bond strength and bond length,.",
    )


class LobsterTaskDocument(StructureMetadata):
    """Definition of LOBSTER task document."""

    structure: Structure = Field(None, description="The structure used in this task")
    dir_name: Any = Field(None, description="The directory for this Lobster task")
    last_updated: str = Field(
        default_factory=datetime_str,
        description="Timestamp for this task document was last updated",
    )
    charges: dict = Field(
        None,
        description="Atomic charges dict from LOBSTER"
        " based on Mulliken and Loewdin charge analysis",
    )
    lobsterout: LobsteroutModel = Field(None, description="Lobster out data")
    lobsterin: LobsterinModel = Field(None, description="Lobster calculation inputs")
    lobsterpy_data: CondensedBondingAnalysis = Field(
        None, description="Model describing the LobsterPy data"
    )
    lobsterpy_text: str = Field(
        None,
        description="Stores LobsterPy automatic analysis summary text",
    )
    calc_quality_summary: CalcQualitySummary = Field(
        None,
        description="Model summarizing results of lobster runs like charge spillings, "
        "band overlaps, DOS comparisons with VASP runs and quantum chemical LOBSTER "
        "charge sign comparisons with BVA method",
    )
    calc_quality_text: str = Field(
        None,
        description="Stores calculation quality analysis summary text",
    )
    strongest_bonds_icohp: StrongestBonds = Field(
        None, description="Describes the strongest cation-anion ICOHP bonds"
    )
    strongest_bonds_icoop: StrongestBonds = Field(
        None, description="Describes the strongest cation-anion ICOOP bonds"
    )
    strongest_bonds_icobi: StrongestBonds = Field(
        None, description="Describes the strongest cation-anion ICOBI bonds"
    )
    lobsterpy_data_cation_anion: CondensedBondingAnalysis = Field(
        None, description="Model describing the LobsterPy data"
    )
    lobsterpy_text_cation_anion: str = Field(
        None,
        description="Stores LobsterPy automatic analysis summary text",
    )
    strongest_bonds_icohp_cation_anion: StrongestBonds = Field(
        None, description="Describes the strongest cation-anion ICOHP bonds"
    )
    strongest_bonds_icoop_cation_anion: StrongestBonds = Field(
        None, description="Describes the strongest cation-anion ICOOP bonds"
    )
    strongest_bonds_icobi_cation_anion: StrongestBonds = Field(
        None, description="Describes the strongest cation-anion ICOBI bonds"
    )
    dos: LobsterCompleteDos = Field(
        None, description="pymatgen pymatgen.io.lobster.Doscar.completedos data"
    )
    lso_dos: Optional[LobsterCompleteDos] = Field(
        None, description="pymatgen pymatgen.io.lobster.Doscar.completedos data"
    )
    madelung_energies: dict = Field(
        None,
        description="Madelung energies dict from"
        " LOBSTER based on Mulliken and Loewdin charges",
    )
    site_potentials: dict = Field(
        None,
        description="Site potentials dict from"
        " LOBSTER based on Mulliken and Loewdin charges",
    )
    gross_populations: dict = Field(
        None,
        description="Gross populations dict from"
        " LOBSTER based on Mulliken and Loewdin charges with"
        "each site as a key and the gross population as a value.",
    )
    band_overlaps: Optional[dict] = Field(
        None,
        description="Band overlaps data for each k-point from"
        " bandOverlaps.lobster file if it exists",
    )
    cohp_data: Optional[CompleteCohp] = Field(
        None, description="pymatgen CompleteCohp object with COHP data"
    )
    coop_data: Optional[CompleteCohp] = Field(
        None, description="pymatgen CompleteCohp object with COOP data"
    )
    cobi_data: Optional[CompleteCohp] = Field(
        None, description="pymatgen CompleteCohp object with COBI data"
    )

    schema: str = Field(
        __version__, description="Version of atomate2 used to create the document"
    )

    @classmethod
    @requires(Analysis, "lobsterpy must be installed to create an LobsterTaskDocument.")
    def from_directory(
        cls,
        dir_name: Union[Path, str],
        additional_fields: dict = None,
        store_lso_dos: bool = False,
        save_cohp_plots: bool = True,
        plot_kwargs: dict = None,
<<<<<<< HEAD
        calc_quality_kwargs: dict = None,
        save_cba_jsons: bool = True,
        add_coxxcar_to_task_document: bool = True,
        save_computational_data_jsons: bool = True,
    ):
=======
    ) -> "LobsterTaskDocument":
>>>>>>> a77db3cd
        """
        Create a task document from a directory containing LOBSTER files.

        Parameters
        ----------
        dir_name : path or str.
            The path to the folder containing the calculation outputs.
        additional_fields : dict.
            Dictionary of additional fields to add to output document.
        store_lso_dos : bool.
            Whether to store the LSO DOS.
        save_cohp_plots : bool.
            Bool to indicate whether automatic cohp plots and jsons
            from lobsterpy will be generated.
        plot_kwargs : dict.
            kwargs to change plotting options in lobsterpy.
        calc_quality_kwargs : dict.
            kwargs to change calc quality summary options in lobsterpy.
        save_cba_jsons : bool.
            Bool to indicate whether condensed bonding analysis jsons
            should be saved, consists of outputs from lobsterpy analysis,
            calculation quality summary, lobster dos, charges and madelung energies
        add_coxxcar_to_task_document : bool.
            Bool to indicate whether to add COHPCAR, COOPCAR, COBICAR data objects
            to the task document
        save_computational_data_jsons : bool.
            Bool to indicate whether computational data jsons
            should be saved

        Returns
        -------
        LobsterTaskDocument
            A task document for the lobster calculation.
        """
        additional_fields = additional_fields or {}
        dir_name = Path(dir_name)

        # Read in lobsterout and lobsterin
        lobsterout_doc = Lobsterout(dir_name / "lobsterout.gz").get_doc()
        lobster_out = LobsteroutModel(**lobsterout_doc)
        lobster_in = LobsterinModel(**Lobsterin.from_file(dir_name / "lobsterin.gz"))

        icohplist_path = dir_name / "ICOHPLIST.lobster.gz"
        cohpcar_path = dir_name / "COHPCAR.lobster.gz"
        charge_path = dir_name / "CHARGE.lobster.gz"
        cobicar_path = dir_name / "COBICAR.lobster.gz"
        coopcar_path = dir_name / "COOPCAR.lobster.gz"
        doscar_path = dir_name / "DOSCAR.lobster.gz"
        structure_path = dir_name / "POSCAR.gz"
        madelung_energies_path = dir_name / "MadelungEnergies.lobster.gz"
        site_potentials_path = dir_name / "SitePotentials.lobster.gz"
        gross_populations_path = dir_name / "GROSSPOP.lobster.gz"
        band_overlaps_path = dir_name / "bandOverlaps.lobster.gz"

        # Do automatic bonding analysis with LobsterPy
        condensed_bonding_analysis = None
        sb_icobi = None
        sb_icohp = None
        sb_icoop = None
        describe = None
        struct = Structure.from_file(structure_path)

        # will perform two condensed bonding analysis computations
        if icohplist_path.exists() and cohpcar_path.exists() and charge_path.exists():
            (
                condensed_bonding_analysis,
                describe,
                sb_icobi,
                sb_icohp,
                sb_icoop,
            ) = CondensedBondingAnalysis.from_directory(
                dir_name,
                save_cohp_plots=save_cohp_plots,
                plot_kwargs=plot_kwargs,
                which_bonds="all",
            )
            (
                condensed_bonding_analysis_ionic,
                describe_ionic,
                sb_icobi_ionic,
                sb_icohp_ionic,
                sb_icoop_ionic,
            ) = CondensedBondingAnalysis.from_directory(
                dir_name,
                save_cohp_plots=save_cohp_plots,
                plot_kwargs=plot_kwargs,
                which_bonds="cation-anion",
            )
        # Get lobster calculation quality summary data
        calc_quality_kwargs_default = {
            "e_range": [-20, 0],
            "dos_comparison": True,
            "n_bins": 256,
            "bva_comp": True,
        }
        if calc_quality_kwargs:
            for args, values in calc_quality_kwargs.items():
                calc_quality_kwargs_default[args] = values

        calc_quality_summary = CalcQualitySummary.from_directory(
            dir_name, calc_quality_kwargs=calc_quality_kwargs_default
        )

        calc_quality_text = Description.get_calc_quality_description(
            calc_quality_summary.dict()
        )

        # Read in charges
        charges = None
        if charge_path.exists():
            charge = Charge(charge_path)
            charges = {"Mulliken": charge.Mulliken, "Loewdin": charge.Loewdin}

        # Read in DOS
        dos = None
        if doscar_path.exists():
            doscar_lobster = Doscar(doscar=doscar_path, structure_file=structure_path)
            dos = doscar_lobster.completedos

        # Read in LSO DOS
        lso_dos = None
        doscar_lso_path = dir_name / "DOSCAR.LSO.lobster.gz"
        if store_lso_dos and doscar_lso_path.exists():
            doscar_lso_lobster = Doscar(
                doscar=doscar_lso_path, structure_file=structure_path
            )
            lso_dos = doscar_lso_lobster.completedos

        # Read in Madelung energies
        madelung_energies = None
        if madelung_energies_path.exists():
            madelung_obj = MadelungEnergies(filename=madelung_energies_path)

            madelung_energies = {
                "Mulliken": madelung_obj.madelungenergies_Mulliken,
                "Loewdin": madelung_obj.madelungenergies_Loewdin,
                "Ewald_splitting": madelung_obj.ewald_splitting,
            }

        # Read in Site Potentials
        site_potentials = None
        if site_potentials_path.exists():
            site_potentials_obj = SitePotential(filename=site_potentials_path)

            site_potentials = {
                "Mulliken": site_potentials_obj.sitepotentials_Mulliken,
                "Loewdin": site_potentials_obj.sitepotentials_Loewdin,
                "Ewald_splitting": site_potentials_obj.ewald_splitting,
            }

        # Read in Gross Populations
        gross_populations = None
        if gross_populations_path.exists():
            gross_populations_obj = Grosspop(filename=gross_populations_path)

            gross_populations = {}
            for atom_index, gross_pop in enumerate(
                gross_populations_obj.list_dict_grosspop
            ):
                gross_populations[atom_index] = gross_pop

        # Read in Band overlaps
        band_overlaps = None
        if band_overlaps_path.exists():
            band_overlaps_obj = Bandoverlaps(filename=band_overlaps_path)

            band_overlaps = {}
            for spin, value in band_overlaps_obj.bandoverlapsdict.items():
                band_overlaps[str(spin.value)] = value

        # Read in COHPCAR, COBICAR, COOPCAR
        cohp_obj = None
        coop_obj = None
        cobi_obj = None

        if add_coxxcar_to_task_document:
            if cohpcar_path.exists():
                cohp_obj = CompleteCohp.from_file(
                    fmt="LOBSTER",
                    structure_file=structure_path,
                    filename=cohpcar_path,
                    are_coops=False,
                    are_cobis=False,
                )

            if coopcar_path.exists():
                coop_obj = CompleteCohp.from_file(
                    fmt="LOBSTER",
                    structure_file=structure_path,
                    filename=coopcar_path,
                    are_coops=True,
                    are_cobis=False,
                )

            if cobicar_path.exists():
                cobi_obj = CompleteCohp.from_file(
                    fmt="LOBSTER",
                    structure_file=structure_path,
                    filename=cobicar_path,
                    are_coops=False,
                    are_cobis=True,
                )

        doc = cls.from_structure(
            structure=struct,
            meta_structure=struct,
            dir_name=dir_name,
            lobsterin=lobster_in,
            lobsterout=lobster_out,
            # include additional fields for cation-anion
            lobsterpy_data=condensed_bonding_analysis,
            lobsterpy_text=" ".join(describe.text) if describe is not None else None,
            strongest_bonds_icohp=sb_icohp,
            strongest_bonds_icoop=sb_icoop,
            strongest_bonds_icobi=sb_icobi,
            lobsterpy_data_cation_anion=condensed_bonding_analysis_ionic,
            lobsterpy_text_cation_anion=" ".join(describe_ionic.text)
            if describe_ionic is not None
            else None,
            strongest_bonds_icohp_cation_anion=sb_icohp_ionic,
            strongest_bonds_icoop_cation_anion=sb_icoop_ionic,
            strongest_bonds_icobi_cation_anion=sb_icobi_ionic,
            calc_quality_summary=calc_quality_summary,
            calc_quality_text=" ".join(calc_quality_text),
            dos=dos,
            lso_dos=lso_dos,
            charges=charges,
            madelung_energies=madelung_energies,
            site_potentials=site_potentials,
            gross_populations=gross_populations,
            band_overlaps=band_overlaps,
            # include additional fields for all bonds
            cohp_data=cohp_obj,
            coop_data=coop_obj,
            cobi_data=cobi_obj,
        )

        _replace_inf_values(doc.lobsterpy_data.limit_icohp)
        _replace_inf_values(doc.lobsterpy_data_cation_anion.limit_icohp)

        if save_cba_jsons:
            cba_json_save_dir = dir_name / "cba.json.gz"
            with gzip.open(cba_json_save_dir, "wt", encoding="UTF-8") as f:
                # Write the json in iterable format
                # (Necessary to load large JSON files via ijson)
                f.write("[")
                if (
                    doc.lobsterpy_data_cation_anion is not None
                ):  # check if cation-anion analysis failed
                    lobsterpy_analysis_type = (
                        doc.lobsterpy_data_cation_anion.which_bonds.replace("-", "_")
                    )
                    data = {
                        f"{lobsterpy_analysis_type}_bonds": {
                            "lobsterpy_data": doc.lobsterpy_data_cation_anion,
                            "lobsterpy_text": [
                                "".join(doc.lobsterpy_text_cation_anion)
                            ],
                            "sb_icobi": doc.strongest_bonds_icobi_cation_anion,
                            "sb_icohp": doc.strongest_bonds_icohp_cation_anion,
                            "sb_icoop": doc.strongest_bonds_icoop_cation_anion,
                        }
                    }
                else:
                    data = {"cation_anion_bonds": {}}
                monty_encoded_json_doc = jsanitize(
                    data, allow_bson=True, strict=True, enum_values=True
                )
                json.dump(monty_encoded_json_doc, f)
                f.write(",")
                # add all-bonds data
                lobsterpy_analysis_type = doc.lobsterpy_data.which_bonds
                data = {
                    f"{lobsterpy_analysis_type}_bonds": {
                        "lobsterpy_data": doc.lobsterpy_data,
                        "lobsterpy_text": ["".join(doc.lobsterpy_text)],
                        "sb_icobi": doc.strongest_bonds_icobi,
                        "sb_icohp": doc.strongest_bonds_icohp,
                        "sb_icoop": doc.strongest_bonds_icoop,
                    }
                }
                monty_encoded_json_doc = jsanitize(
                    data, allow_bson=True, strict=True, enum_values=True
                )
                json.dump(monty_encoded_json_doc, f)
                f.write(",")
                data = {
                    "madelung_energies": doc.madelung_energies
                }  # add madelung energies
                monty_encoded_json_doc = jsanitize(
                    data, allow_bson=True, strict=True, enum_values=True
                )
                json.dump(monty_encoded_json_doc, f)
                f.write(",")
                data = {"charges": doc.charges}  # add charges
                monty_encoded_json_doc = jsanitize(
                    data, allow_bson=True, strict=True, enum_values=True
                )
                json.dump(monty_encoded_json_doc, f)
                f.write(",")
                data = {
                    "calc_quality_summary": doc.calc_quality_summary
                }  # add calc quality summary dict
                monty_encoded_json_doc = jsanitize(
                    data, allow_bson=True, strict=True, enum_values=True
                )
                json.dump(monty_encoded_json_doc, f)
                f.write(",")
                data = {
                    "calc_quality_text": [
                        "".join(doc.calc_quality_text)
                    ]  # type: ignore
                }  # add calc quality summary dict
                monty_encoded_json_doc = jsanitize(
                    data, allow_bson=True, strict=True, enum_values=True
                )
                json.dump(monty_encoded_json_doc, f)
                f.write(",")
                data = {"dos": doc.dos}  # add NON LSO of lobster
                monty_encoded_json_doc = jsanitize(
                    data, allow_bson=True, strict=True, enum_values=True
                )
                json.dump(monty_encoded_json_doc, f)
                f.write(",")
                data = {"lso_dos": doc.lso_dos}  # add LSO DOS of lobster
                monty_encoded_json_doc = jsanitize(
                    data, allow_bson=True, strict=True, enum_values=True
                )
                json.dump(monty_encoded_json_doc, f)
                f.write(",")
                data = {"builder_meta": doc.builder_meta}  # add builder metadata
                monty_encoded_json_doc = jsanitize(
                    data, allow_bson=False, strict=True, enum_values=True
                )
                json.dump(monty_encoded_json_doc, f)
                del data, monty_encoded_json_doc
                f.write("]")

        if save_computational_data_jsons:
            computational_data_json_save_dir = dir_name / "computational_data.json.gz"
            fields_to_exclude = [
                "nsites",
                "elements",
                "nelements",
                "formula_anonymous",
                "chemsys",
                "volume",
                "density",
                "density_atomic",
                "symmetry",
            ]
            # Always add cohp, cobi and coop data to the jsons if files exists
            if cohpcar_path.exists() and doc.cohp_data is None:
                cohp_obj = CompleteCohp.from_file(
                    fmt="LOBSTER",
                    structure_file=structure_path,
                    filename=cohpcar_path,
                    are_coops=False,
                    are_cobis=False,
                )
                doc.__setattr__("cohp_data", cohp_obj)

            if coopcar_path.exists() and doc.coop_data is None:
                coop_obj = CompleteCohp.from_file(
                    fmt="LOBSTER",
                    structure_file=structure_path,
                    filename=coopcar_path,
                    are_coops=True,
                    are_cobis=False,
                )
                doc.__setattr__("coop_data", coop_obj)

            if cobicar_path.exists() and doc.cobi_data is None:
                cobi_obj = CompleteCohp.from_file(
                    fmt="LOBSTER",
                    structure_file=structure_path,
                    filename=cobicar_path,
                    are_coops=False,
                    are_cobis=True,
                )
                doc.__setattr__("cobi_data", cobi_obj)
            with gzip.open(
                computational_data_json_save_dir, "wt", encoding="UTF-8"
            ) as f:
                # Write the json in iterable format
                # (Necessary to load large JSON files via ijson)
                f.write("[")
                for attribute in doc.__fields__:
                    if attribute not in fields_to_exclude:
                        # Use monty encoder to automatically convert pymatgen
                        # objects and other data json compatible dict format
                        data = {
                            attribute: jsanitize(
                                doc.__getattribute__(attribute),
                                allow_bson=False,
                                strict=True,
                                enum_values=True,
                            )
                        }
                        json.dump(data, f)
                        if attribute != list(doc.__fields__.keys())[-1]:
                            f.write(",")  # add comma separator between two dicts
                        del data
                f.write("]")

            # Again unset the cohp, cobi and coop data fields if not desired in the DB
            if not add_coxxcar_to_task_document:
                doc.__setattr__("cohp_data", None)
                doc.__setattr__("coop_data", None)
                doc.__setattr__("cobi_data", None)

        return doc.copy(update=additional_fields)


def _replace_inf_values(data: Union[dict[Any, Any], list[Any]]):
    """
    Replace the -inf value in dictionary and with the string representation '-Infinity'.

    Parameters
    ----------
    data : dict
        dictionary to recursively iterate over

    Returns
    -------
    data
        Dictionary with replaced -inf values.

    """
    if isinstance(data, dict):
        for key, value in data.items():
            if isinstance(value, (dict, list)):
                _replace_inf_values(
                    value
                )  # Recursively process nested dictionaries and lists
            elif value == float("-inf"):
                data[key] = "-Infinity"  # Replace -inf with a string representation
    elif isinstance(data, list):
        for index, item in enumerate(data):
            if isinstance(item, (dict, list)):
                _replace_inf_values(
                    item
                )  # Recursively process nested dictionaries and lists
            elif item == float("-inf"):
                data[index] = "-Infinity"  # Replace -inf with a string representation


def _identify_strongest_bonds(
    analyse: Analysis,
    icobilist_path: Path,
    icohplist_path: Path,
    icooplist_path: Path,
) -> list[StrongestBonds]:
    """
    Identify the strongest bonds and convert them into StrongestBonds objects.

    Parameters
    ----------
    analyse : .Analysis
        Analysis object from lobsterpy automatic analysis
    icobilist_path : Path or str
        Path to ICOBILIST.lobster
    icohplist_path : Path or str
        Path to ICOHPLIST.lobster
    icooplist_path : Path or str
        Path to ICOOPLIST.lobster

    Returns
    -------
    list[StrongestBonds]
        List of StrongestBonds
    """
    data = [
        (icohplist_path, False, False),
        (icobilist_path, True, False),
        (icooplist_path, False, True),
    ]
    output = []
    for file, are_cobis, are_coops in data:
        if file.exists():
            icohplist = Icohplist(
                filename=file,
                are_cobis=are_cobis,
                are_coops=are_coops,
            )
            bond_dict = _get_strong_bonds(
                icohplist.icohpcollection.as_dict(),
                relevant_bonds=analyse.final_dict_bonds,
                are_cobis=are_cobis,
                are_coops=are_coops,
            )
            output.append(
                StrongestBonds(
                    are_cobis=are_cobis,
                    are_coops=are_coops,
                    strongest_bonds=bond_dict,
                    which_bonds=analyse.which_bonds,
                )
            )
        else:
            output.append(None)
    return output


# Don't we have this in pymatgen somewhere?
def _get_strong_bonds(
    bondlist: dict, are_cobis: bool, are_coops: bool, relevant_bonds: dict
) -> dict:
    """
    Identify the strongest bonds from a list of bonds.

    Parameters
    ----------
    bondlist : dict.
        dict including bonding information
    are_cobis : bool.
        True if these are cobis
    are_coops : bool.
        True if these are coops
    relevant_bonds : dict.
        Dict include all bonds that are considered.

    Returns
    -------
    dict
        Dictionary including the strongest bonds.
    """
    bonds = []
    icohp_all = []
    lengths = []
    for a, b, c, length in zip(
        bondlist["list_atom1"],
        bondlist["list_atom2"],
        bondlist["list_icohp"],
        bondlist["list_length"],
    ):
        bonds.append(f"{a.rstrip('0123456789')}-{b.rstrip('0123456789')}")
        icohp_all.append(sum(c.values()))
        lengths.append(length)

    bond_labels_unique = list(set(bonds))
    sep_icohp: list[list[float]] = [[] for _ in range(len(bond_labels_unique))]
    sep_lengths: list[list[float]] = [[] for _ in range(len(bond_labels_unique))]

    for i, val in enumerate(bond_labels_unique):
        for j, val2 in enumerate(bonds):
            if val == val2:
                sep_icohp[i].append(icohp_all[j])
                sep_lengths[i].append(lengths[j])

    if are_cobis and not are_coops:
        prop = "ICOBI"
    elif not are_cobis and are_coops:
        prop = "ICOOP"
    else:
        prop = "ICOHP"

    bond_dict = {}
    for i, lab in enumerate(bond_labels_unique):
        label = lab.split("-")
        label.sort()
        for rel_bnd in relevant_bonds:
            rel_bnd_list = rel_bnd.split("-")
            rel_bnd_list.sort()
            if label == rel_bnd_list:
                if prop == "ICOHP":
                    index = np.argmin(sep_icohp[i])
                    bond_dict.update(
                        {
                            rel_bnd: {
                                prop: min(sep_icohp[i]),
                                "length": sep_lengths[i][index],
                            }
                        }
                    )
                else:
                    index = np.argmax(sep_icohp[i])
                    bond_dict.update(
                        {
                            rel_bnd: {
                                prop: max(sep_icohp[i]),
                                "length": sep_lengths[i][index],
                            }
                        }
                    )
    return bond_dict


def read_saved_json(
    filename: str, pymatgen_objs: bool = True, query: str = "structure"
):
    """
    Read the data from  *.json.gz file corresponding to query.

    Uses ijson to parse specific keys(memory efficient)

    Parameters
    ----------
    filename: str.
        name of the json file to read
    pymatgen_objs: bool.
        if True will convert structure,coop, cobi, cohp and dos to pymatgen objects
    query: str or None.
        field name to query from the json file. If None, all data will be returned.

    Returns
    -------
    dict
        Returns a dictionary with lobster task json data corresponding to query.
    """
    with gzip.open(filename, "rb") as f:
        lobster_data = {}
        objects = ijson.items(f, "item", use_float=True)
        for obj in objects:
            if query is None:
                for field, data in obj.items():
                    lobster_data[field] = data
            elif query in obj:
                for field, data in obj.items():
                    lobster_data[field] = data
                break
        if not lobster_data:
            raise ValueError(
                "Please recheck the query argument. "
                f"No data associated to the requested 'query={query}' "
                f"found in the JSON file"
            )
    if pymatgen_objs:
        for query_key, value in lobster_data.items():
            if isinstance(value, dict):
                lobster_data[query_key] = MontyDecoder().process_decoded(value)
                # Ensure nested pymatgen objects
                # are converted (applicable for cba.json.gz)
                if "lobsterpy_data" in value:
                    for field in lobster_data[query_key]["lobsterpy_data"].__fields__:
                        lobster_data[query_key]["lobsterpy_data"].__setattr__(
                            field,
                            MontyDecoder().process_decoded(
                                lobster_data[query_key][
                                    "lobsterpy_data"
                                ].__getattribute__(field)
                            ),
                        )
                # This ensures nested pymatgen objects are
                # converted (applicable for computational_data.json.gz)
                elif "lobsterpy_data" in query_key:
                    for field in lobster_data[query_key].__fields__:
                        lobster_data[query_key].__setattr__(
                            field,
                            MontyDecoder().process_decoded(
                                lobster_data[query_key].__getattribute__(field)
                            ),
                        )

    return lobster_data<|MERGE_RESOLUTION|>--- conflicted
+++ resolved
@@ -523,15 +523,11 @@
         store_lso_dos: bool = False,
         save_cohp_plots: bool = True,
         plot_kwargs: dict = None,
-<<<<<<< HEAD
         calc_quality_kwargs: dict = None,
         save_cba_jsons: bool = True,
         add_coxxcar_to_task_document: bool = True,
         save_computational_data_jsons: bool = True,
-    ):
-=======
     ) -> "LobsterTaskDocument":
->>>>>>> a77db3cd
         """
         Create a task document from a directory containing LOBSTER files.
 
